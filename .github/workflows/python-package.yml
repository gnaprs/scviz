# This workflow will install Python dependencies, run tests and lint with a variety of Python versions
# For more information see: https://docs.github.com/en/actions/automating-builds-and-tests/building-and-testing-python

<<<<<<< HEAD
name: py3.8/py3.11  
=======
name: py3.8/py3.11
>>>>>>> 1ef2b002

on:
  push:
    branches: [ "main" ]
  pull_request:
    branches: [ "main" ]

jobs:
  build:

    runs-on: ubuntu-latest
    strategy:
      fail-fast: false
      matrix:
        python-version: ["3.8", "3.11"]

    steps:
    - uses: actions/checkout@v4

    - name: Set up Python ${{ matrix.python-version }}
      uses: actions/setup-python@v5
      with:
        python-version: ${{ matrix.python-version }}

    - name: Install package with dev dependencies
      run: |
        python -m pip install --upgrade pip
        pip install -e .[dev]

    # - name: Lint with flake8
    #   run: |
    #     flake8 . --count --select=E9,F63,F7,F82 --show-source --statistics
    #     flake8 . --count --exit-zero --max-complexity=10 --max-line-length=127 --statistics

    - name: Run tests with pytest-cov
      run: |
        pytest --cov=src/scviz --cov-branch --cov-report=xml --cov-report=term-missing tests/

    - name: Upload results to Codecov
      uses: codecov/codecov-action@v5
      with:
        token: ${{ secrets.CODECOV_TOKEN }}
        files: ./coverage.xml
        fail_ci_if_error: true
        verbose: true<|MERGE_RESOLUTION|>--- conflicted
+++ resolved
@@ -1,11 +1,7 @@
 # This workflow will install Python dependencies, run tests and lint with a variety of Python versions
 # For more information see: https://docs.github.com/en/actions/automating-builds-and-tests/building-and-testing-python
 
-<<<<<<< HEAD
 name: py3.8/py3.11  
-=======
-name: py3.8/py3.11
->>>>>>> 1ef2b002
 
 on:
   push:
